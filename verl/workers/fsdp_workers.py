--- conflicted
+++ resolved
@@ -499,15 +499,11 @@
             
 
         output = output.to('cpu')
-<<<<<<< HEAD
         output.meta_info["rollout_time"]=delta_time
         
         if self._is_offload_param:
             # NOTE(sgm): the grad is already in CPU, only offload param here
             offload_fsdp_param_and_grad(module=self.actor_module_fsdp, offload_grad=self._is_offload_grad)
-=======
-
->>>>>>> 414ab3b9
         # clear kv cache
         torch.cuda.empty_cache()
         log_gpu_memory_usage('After recompute log prob', logger=logger)
@@ -601,6 +597,7 @@
         self.checkpoint_manager.load_checkpoint(path=path, del_local_after_load=del_local_after_load)
 
         if self._is_offload_param:
+            # offload_fsdp_param_and_grad(module=self.actor_module_fsdp, offload_grad=self._is_offload_grad)
             offload_fsdp_model_to_cpu(self.actor_module_fsdp)
 
         if self._is_offload_optimizer:
@@ -891,16 +888,14 @@
         self.checkpoint_manager.load_checkpoint(path=path, del_local_after_load=del_local_after_load)
 
         torch.distributed.barrier()
+        # if self._is_offload_param:
+        #     offload_fsdp_param_and_grad(module=self.critic_module, offload_grad=self._is_offload_grad)
         if self._is_offload_param:
             offload_fsdp_model_to_cpu(self.critic_module)
 
         if self._is_offload_optimizer:
             offload_fsdp_optimizer(self.critic_optimizer)
 
-    @register(dispatch_mode=Dispatch.ONE_TO_ALL)
-    def count_flops_critic(self, prompt_length, response_length, delta_time):
-        a,b,c= self.flops_counter.estimate_flops_critic(prompt_length, response_length, delta_time)
-        return a, b, c
 
 
 # TODO(sgm): we may need to extract it to dp_reward_model.py
