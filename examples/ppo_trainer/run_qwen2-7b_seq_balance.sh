--- conflicted
+++ resolved
@@ -9,18 +9,11 @@
 python3 -m verl.trainer.main_ppo \
     data.train_files="$train_files" \
     data.val_files="$test_files" \
-<<<<<<< HEAD
     data.train_batch_size=32 \
     data.val_batch_size=32 \
     data.max_prompt_length=1024 \
     data.max_response_length=512 \
     actor_rollout_ref.model.path=/workspace/HuggingFace-Download-Accelerator/qwen/models--Qwen--Qwen2.5-0.5B-Instruct \
-=======
-    data.train_batch_size=4096 \
-    data.max_prompt_length=4096 \
-    data.max_response_length=4096 \
-    actor_rollout_ref.model.path=Qwen/Qwen2-7B-Instruct \
->>>>>>> 414ab3b9
     actor_rollout_ref.actor.optim.lr=1e-6 \
     actor_rollout_ref.model.use_remove_padding=True \
     actor_rollout_ref.model.enable_gradient_checkpointing=True \
